--- conflicted
+++ resolved
@@ -64,15 +64,11 @@
     libjavacore-unit-tests \
     liblog-unit-tests \
     libminijail_unittest_gtest \
-<<<<<<< HEAD
     libperfmgr_test \
+    libprocinfo_test \
     libtextclassifier_tests \
     libsurfaceflinger_unittest \
-=======
-    libprocinfo_test \
-    libtextclassifier_tests \
     libunwindstack_test \
->>>>>>> f156e067
     libvintf_test \
     libwifi-system_tests \
     linker-unit-tests \
